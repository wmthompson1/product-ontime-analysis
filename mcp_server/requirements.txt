fastapi
uvicorn[standard]
python-dotenv
httpx
<<<<<<< HEAD
pytest
=======
pytest
>>>>>>> e22a5245
<|MERGE_RESOLUTION|>--- conflicted
+++ resolved
@@ -2,8 +2,4 @@
 uvicorn[standard]
 python-dotenv
 httpx
-<<<<<<< HEAD
-pytest
-=======
-pytest
->>>>>>> e22a5245
+pytest