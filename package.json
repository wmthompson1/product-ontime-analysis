{
  "name": "product-ontime-analysis",
  "version": "1.0.0",
  "description": "Manufacturing Quality Control Analytics - Berkeley Haas AI Strategy Capstone",
  "private": true,
  "type": "module",
  "scripts": {
    "list": "ls -la",

    "venv:create": "python3 -m venv .venv",
    "venv:install": ". .venv/bin/activate && pip install -r requirements.txt || true",

    "start:python": "python3 ./001_Entry_Point_Kane_Ragas.py",

    "dev:astro": "bash -lc \"cd astro-sample && npm install && npm run dev\"",
    "dev:flask": "bash -lc \"npm run venv:install && set -o allexport && [ -f .env ] && . .env && set +o allexport && ./.venv/bin/python main.py\"",
    "dev:hf": "bash -lc \"cd hf-space-inventory-sqlgen && python3 -m venv .venv || true && . .venv/bin/activate && pip install -r requirements.txt && set -o allexport && [ -f ../.env ] && . ../.env && set +o allexport && python app.py\"",

    "dev": "concurrently -n flask,astro -c blue,magenta \"npm run flask\" \"npm run astro\"",
    "dev:all": "concurrently -n flask,astro,hf -c blue,magenta,green \"npm run flask\" \"npm run astro\" \"npm run hf-space\"",
    "flask": "npm run dev:flask",
    "astro": "npm run dev:astro",
    "hf-space": "npm run dev:hf",

    "astro:build": "cd astro-sample && npm run build",
    "astro:install": "cd astro-sample && npm install",
<<<<<<< HEAD

=======
    "hf-space": "cd hf-space-inventory-sqlgen && python app.py",
    "hf-space:test": "cd hf-space-inventory-sqlgen && python test_client.py --base-url http://localhost:8000",
    "mcp-fs": "mcp-server-filesystem --project-dir . --reference-project schema=./schema --reference-project hf-space=./hf-space-inventory-sqlgen --console-only",
>>>>>>> 1695d838
    "setup": "npm run setup:node && npm run setup:python",
    "setup:node": "npm install && npm run astro:install",
    "setup:python": "pip install -r requirements.txt",
    "setup:python:hf": "pip install -r hf-space-inventory-sqlgen/requirements.txt",

    "clean": "bash -lc \"rm -rf node_modules astro-sample/node_modules .venv __pycache__ .pytest_cache package-lock.json && echo 'cleaned'\"",

    "test:api": "bash -lc 'if [ -f test_api.py ]; then python3 test_api.py; else echo \"test_api.py not found\"; fi'",
    "hf-space:test": "bash -lc 'cd hf-space-inventory-sqlgen && if [ -f test_mcp.py ]; then python3 test_mcp.py; else echo \"no hf-space tests found\"; fi'",
    "test:mcp": "npm run hf-space:test",

    "check:node": "node -v && npm -v",
    "check:python": "python3 --version",

    "db:create": "createdb manufacturing_analytics",
    "db:drop": "dropdb manufacturing_analytics",
    "db:reset": "npm run db:drop; npm run db:create; npm run db:schema",
    "db:schema": "psql manufacturing_analytics < schema/schema.sql",
    "db:test": "python -c \"from sqlalchemy import create_engine; import os; from dotenv import load_dotenv; load_dotenv(); e=create_engine(os.getenv('DATABASE_URL')); c=e.connect(); print('Connected!')\"",
    "db:migrate": "flask db upgrade"
  },
  "keywords": [
    "manufacturing",
    "quality-control",
    "text-to-sql",
    "semantic-layer",
    "langchain",
    "flask",
    "astro",
    "mcp",
    "berkeley-haas"
  ],
  "author": "wmthompson1",
  "license": "MIT",
  "engines": {
    "node": ">=18.0.0"
  },
  "dependencies": {
    "@astrojs/check": "^0.9.4",
    "@astrojs/react": "^4.3.0",
    "@astrojs/tailwind": "^5.1.5",
    "@llmindset/hf-mcp-server": "^0.2.55",
    "@types/react": "^19.1.8",
    "@types/react-dom": "^19.1.6",
    "astro": "^5.12.3",
    "react": "^19.1.0",
    "react-dom": "^19.1.0",
    "tailwindcss": "^3.4.17",
    "typescript": "^5.8.3"
  },
  "devDependencies": {
    "concurrently": "^8.2.2"
  },
  "repository": {
    "type": "git",
    "url": "https://github.com/wmthompson1/product-ontime-analysis.git"
  }
}<|MERGE_RESOLUTION|>--- conflicted
+++ resolved
@@ -24,13 +24,9 @@
 
     "astro:build": "cd astro-sample && npm run build",
     "astro:install": "cd astro-sample && npm install",
-<<<<<<< HEAD
-
-=======
     "hf-space": "cd hf-space-inventory-sqlgen && python app.py",
     "hf-space:test": "cd hf-space-inventory-sqlgen && python test_client.py --base-url http://localhost:8000",
     "mcp-fs": "mcp-server-filesystem --project-dir . --reference-project schema=./schema --reference-project hf-space=./hf-space-inventory-sqlgen --console-only",
->>>>>>> 1695d838
     "setup": "npm run setup:node && npm run setup:python",
     "setup:node": "npm install && npm run astro:install",
     "setup:python": "pip install -r requirements.txt",
