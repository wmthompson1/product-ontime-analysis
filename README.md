--- conflicted
+++ resolved
@@ -1,6 +1,2 @@
 # product-ontime-analysis
-<<<<<<< HEAD
-API 2.1.1
-=======
-API update 1.2
->>>>>>> d582b426
+API 2.1.1